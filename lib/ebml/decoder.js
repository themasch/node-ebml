--- conflicted
+++ resolved
@@ -48,13 +48,8 @@
 };
 
 EbmlDecoder.prototype.getSchemaInfo = function(tagStr) {
-<<<<<<< HEAD
-    return this._schema[tagStr];
+    return this._schema[tagStr] || {"type": "unknown", "name": "unknown"};
 };
-=======
-    return this._schema[tagStr] ? this._schema[tagStr] : {"type": "unknown", "name": "unknown"}
-}
->>>>>>> 7b0fde30
 
 EbmlDecoder.prototype.readTag = function() {
 
